--- conflicted
+++ resolved
@@ -8,7 +8,7 @@
 
 # statuscake\_test
 
-The test resource allows StatusCake tests to be managed by Terraform. 
+The test resource allows StatusCake tests to be managed by Terraform.
 
 ## Example Usage
 
@@ -27,16 +27,10 @@
 The following arguments are supported:
 
 * `website_name` - (Required) This is the name of the test and the website to be monitored.
-<<<<<<< HEAD
-* `website_url` - (Required) The URL of the website to be monitored.
-* `check_rate` - (Optional) Test check rate in seconds. Defaults to 300.
-* `test_type` - (Required) The type of Test. Either HTTP or TCP.
-=======
 * `website_url` - (Required) The URL of the website to be monitored
 * `check_rate` - (Optional) Test check rate in seconds. Defaults to 300
 * `contact_id` - (Optional) The id of the contact group to be add to the test.  Each test can have only one.
 * `test_type` - (Required) The type of Test. Either HTTP or TCP
->>>>>>> d203dcf6
 * `paused` - (Optional) Whether or not the test is paused. Defaults to false.
 * `timeout` - (Optional) The timeout of the test in seconds.
 * `contact_id` - (Optional) The ID of the contact group to associate with the test.
