--- conflicted
+++ resolved
@@ -148,7 +148,6 @@
 	return
 }
 
-<<<<<<< HEAD
 // ValidateListUniqueStrings is a ValidateFunc that ensures a list has no
 // duplicate items in it. It's useful for when a list is needed over a set
 // because order matters, yet the items still need to be unique.
@@ -159,13 +158,14 @@
 				errors = append(errors, fmt.Errorf("%q: duplicate entry - %s", k, v1.(string)))
 			}
 		}
-=======
+	}
+}
+
 // ValidateRegexp returns a SchemaValidateFunc which tests to make sure the
 // supplied string is a valid regular expression.
 func ValidateRegexp(v interface{}, k string) (ws []string, errors []error) {
 	if _, err := regexp.Compile(v.(string)); err != nil {
 		errors = append(errors, fmt.Errorf("%q: %s", k, err))
->>>>>>> bd368580
 	}
 	return
 }